<!--- This file was automatically generated. See docs.ts and *_template.md files for the source. -->

# Rules


## YAML
### Format Tags in YAML

Alias: `format-tags-in-yaml`

Remove Hashtags from tags in the YAML frontmatter, as they make the tags there invalid.



Example: Format Tags in YAML frontmatter

Before:

```markdown
---
tags: #one #two #three
---
```

After:

```markdown
---
tags: one, two, three
---
```
Example: Format Tags in YAML frontmatter

Before:

```markdown
---
tags: #one, #two, #three
---
```

After:

```markdown
---
tags: one, two, three
---
```

### YAML Timestamp

Alias: `yaml-timestamp`

Keep track of the date the file was last edited in the YAML front matter. Gets dates from file metadata.

Options:
- Date Created: Insert the file creation date
	- Default: `true`
- Date Modified: Insert the date the file was last modified
	- Default: `true`
- Format: Date format
	- Default: `dddd, MMMM Do YYYY, h:mm:ss a`

Example: Adds a header with the date.

Before:

```markdown
# H1
```

After:

```markdown
---
date created: Wednesday, January 1st 2020, 12:00:00 am
date modified: Thursday, January 2nd 2020, 12:00:00 am
---
# H1
```
Example: dateCreated option is false

Before:

```markdown
# H1
```

After:

```markdown
---
date modified: Wednesday, January 1st 2020, 12:00:00 am
---
# H1
```

## Heading
### Header Increment

Alias: `header-increment`

Heading levels should only increment by one level at a time



Example: 

Before:

```markdown
# H1
### H3
### H3
#### H4
###### H6

We skipped a 2nd level heading
```

After:

```markdown
# H1
## H3
## H3
### H4
#### H6

We skipped a 2nd level heading
```

### File Name Heading

Alias: `file-name-heading`

Inserts the file name as a H1 heading if no H1 heading exists.



Example: Inserts an H1 heading

Before:

```markdown
This is a line of text
```

After:

```markdown
# File Name
This is a line of text
```
Example: Inserts heading after YAML front matter

Before:

```markdown
---
title: My Title
---
This is a line of text
```

After:

```markdown
---
title: My Title
---
# File Name
This is a line of text
```

### Capitalize Headings

Alias: `capitalize-headings`

Headings should be formatted with capitalization

Options:
- Style: The style of capitalization to use
	- Default: `Title Case`
	- `Title Case`: Capitalize using title case rules
	- `All Caps`: Capitalize the first letter of each word
	- `First Letter`: Only capitalize the first letter

Example: With `Title Case=true`

Before:

```markdown
# this is a heading 1
## THIS IS A HEADING 2
### a heading 3
```

After:

```markdown
# This is a Heading 1
## This is a Heading 2
### A Heading 3
```
Example: With `First Letter=true`

Before:

```markdown
# this is a heading 1
## this is a heading 2
```

After:

```markdown
# This is a heading 1
## This is a heading 2
```
Example: With `All Caps=true`

Before:

```markdown
# this is a heading 1
## this is a heading 2
```

After:

```markdown
# THIS IS A HEADING 1
## THIS IS A HEADING 2
```

## Footnote
### Move Footnotes to the bottom

Alias: `move-footnotes-to-the-bottom`

Move all footnotes to the bottom of the document.



Example: Moving footnotes to the bottom

Before:

```markdown
Lorem ipsum, consectetur adipiscing elit. [^1] Donec dictum turpis quis ipsum pellentesque.

[^1]: first footnote

Quisque lorem est, fringilla sed enim at, sollicitudin lacinia nisi.[^2]
[^2]: second footnote

Maecenas malesuada dignissim purus ac volutpat.
```

After:

```markdown
Lorem ipsum, consectetur adipiscing elit. [^1] Donec dictum turpis quis ipsum pellentesque.

Quisque lorem est, fringilla sed enim at, sollicitudin lacinia nisi.[^2]
Maecenas malesuada dignissim purus ac volutpat.

[^1]: first footnote
[^2]: second footnote
```

### Re-Index Footnotes

Alias: `re-index-footnotes`

Re-indexes footnote keys and footnote, based on the order of occurence (NOTE: This rule deliberately does *not* preserve the relation between key and footnote, to be able to re-index duplicate keys.)



Example: Re-indexing footnotes after having deleted previous footnotes

Before:

```markdown
Lorem ipsum at aliquet felis.[^3] Donec dictum turpis quis pellentesque,[^5] et iaculis tortor condimentum.

[^3]: first footnote
[^5]: second footnote
```

After:

```markdown
Lorem ipsum at aliquet felis.[^1] Donec dictum turpis quis pellentesque,[^2] et iaculis tortor condimentum.

[^1]: first footnote
[^2]: second footnote
```
Example: Re-indexing footnotes after inserting a footnote between

Before:

```markdown
Lorem ipsum dolor sit amet, consectetur adipiscing elit.[^1] Aenean at aliquet felis. Donec dictum turpis quis ipsum pellentesque, et iaculis tortor condimentum.[^1a] Vestibulum nec blandit felis, vulputate finibus purus.[^2] Praesent quis iaculis diam.

[^1]: first footnote
[^1a]: third footnote, inserted later
[^2]: second footnotes
```

After:

```markdown
Lorem ipsum dolor sit amet, consectetur adipiscing elit.[^1] Aenean at aliquet felis. Donec dictum turpis quis ipsum pellentesque, et iaculis tortor condimentum.[^2] Vestibulum nec blandit felis, vulputate finibus purus.[^3] Praesent quis iaculis diam.

[^1]: first footnote
[^2]: third footnote, inserted later
[^3]: second footnotes
```
Example: Re-indexing duplicate footnote keys

Before:

```markdown
Lorem ipsum at aliquet felis.[^1] Donec dictum turpis quis pellentesque,[^1] et iaculis tortor condimentum.

[^1]: first footnote
[^1]: second footnote
```

After:

```markdown
Lorem ipsum at aliquet felis.[^1] Donec dictum turpis quis pellentesque,[^2] et iaculis tortor condimentum.

[^1]: first footnote
[^2]: second footnote
```

## Spacing
### Trailing spaces

Alias: `trailing-spaces`

Removes extra spaces after every line.



Example: Removes trailing spaces and tabs

Before:

```markdown
# H1   
line with trailing spaces and tabs            
```

After:

```markdown
# H1
line with trailing spaces and tabs
```

### Heading blank lines

Alias: `heading-blank-lines`

All headings have a blank line both before and after (except where the heading is at the beginning or end of the document).

Options:
- Bottom: Insert a blank line after headings
	- Default: `true`

Example: Headings should be surrounded by blank lines

Before:

```markdown
# H1
## H2


# H1
line
## H2

```

After:

```markdown
# H1

## H2

# H1

line

## H2
```
Example: With `Bottom=false`

Before:

```markdown
# H1
line
## H2
# H1
line
```

After:

```markdown
# H1
line

## H2

# H1
line
```

### Paragraph blank lines

Alias: `paragraph-blank-lines`

All paragraphs should have exactly one blank line both before and after.



Example: Paragraphs should be surrounded by blank lines

Before:

```markdown
# H1
Newlines are inserted.
A paragraph is a line that starts with a letter.
```

After:

```markdown
# H1

Newlines are inserted.

A paragraph is a line that starts with a letter.
```

### Space after list markers

Alias: `space-after-list-markers`

There should be a single space after list markers and checkboxes.



Example: 

Before:

```markdown
1.      Item 1
2.  Item 2

-   [ ] Item 1
- [x]    Item 2
```

After:

```markdown
1. Item 1
2. Item 2

- [ ] Item 1
- [x] Item 2
```

### Compact YAML

Alias: `compact-yaml`

Removes leading and trailing blank lines in the YAML front matter.



Example: 

Before:

```markdown
---

date: today

---
```

After:

```markdown
---
date: today
---
```

### Consecutive blank lines

Alias: `consecutive-blank-lines`

There should be at most one consecutive blank line.



Example: 

Before:

```markdown
Some text


Some more text
```

After:

```markdown
Some text

Some more text
```

### Convert Spaces to Tabs

Alias: `convert-spaces-to-tabs`

Converts leading spaces to tabs.

Options:
- Tabsize: Number of spaces that will be converted to a tab
<<<<<<< HEAD
	- Default: `4`
=======
  - Default: `4`
>>>>>>> 1e27597a

Example: Converting spaces to tabs with `tabsize = 3`

Before:

```markdown
- text with no indention
   - text indented with 3 spaces
- text with no indention
      - text indented with 6 spaces
```

After:

```markdown
- text with no indention
	- text indented with 3 spaces
- text with no indention
		- text indented with 6 spaces
```

### Line Break at Document End

Alias: `line-break-at-document-end`

Appends a line break at the end of the document, if there is none.



Example: Appending a line break to the end of the document.

Before:

```markdown
Lorem ipsum dolor sit amet, consectetur adipiscing elit.
```

After:

```markdown
Lorem ipsum dolor sit amet, consectetur adipiscing elit.

```<|MERGE_RESOLUTION|>--- conflicted
+++ resolved
@@ -18,15 +18,15 @@
 
 ```markdown
 ---
-tags: #one #two #three
----
-```
-
-After:
-
-```markdown
----
-tags: one, two, three
+tags: #one #two #three #nested/four/five
+---
+```
+
+After:
+
+```markdown
+---
+tags: one, two, three, nested/four/five
 ---
 ```
 Example: Format Tags in YAML frontmatter
@@ -546,11 +546,7 @@
 
 Options:
 - Tabsize: Number of spaces that will be converted to a tab
-<<<<<<< HEAD
 	- Default: `4`
-=======
-  - Default: `4`
->>>>>>> 1e27597a
 
 Example: Converting spaces to tabs with `tabsize = 3`
 
