--- conflicted
+++ resolved
@@ -44,7 +44,6 @@
 }
 
 export const rules: Rule[] = [
-<<<<<<< HEAD
   new Rule(
       'Trailing spaces',
       'Removes extra spaces after every line.',
@@ -55,11 +54,11 @@
         new Example(
             'Removes trailing spaces and tabs',
             dedent`
-                # H1   
-                line with trailing spaces and tabs    				`, // eslint-disable-line no-tabs
-            dedent`
-                # H1
-                line with trailing spaces and tabs`,
+        # H1   
+        line with trailing spaces and tabs    				`, // eslint-disable-line no-tabs
+            dedent`
+        # H1
+        line with trailing spaces and tabs`,
         ),
       ],
   ),
@@ -87,45 +86,45 @@
         new Example(
             'Headings should be surrounded by blank lines',
             dedent`
-                # H1
-                ## H2
-
-
-                # H1
-                line
-                ## H2
-
-                `,
-            dedent`
-                # H1
-                
-                ## H2
-
-                # H1
-
-                line
-                
-                ## H2
-                `,
+        # H1
+        ## H2
+
+
+        # H1
+        line
+        ## H2
+
+        `,
+            dedent`
+        # H1
+        
+        ## H2
+
+        # H1
+
+        line
+        
+        ## H2
+        `,
         ),
         new Example(
             'With `bottom=false`',
             dedent`
-                # H1
-                line
-                ## H2
-                # H1
-                line
-                `,
-            dedent`
-                # H1
-                line
-
-                ## H2
-
-                # H1
-                line
-                `,
+        # H1
+        line
+        ## H2
+        # H1
+        line
+        `,
+            dedent`
+        # H1
+        line
+
+        ## H2
+
+        # H1
+        line
+        `,
             {bottom: 'false'},
         ),
       ],
@@ -146,19 +145,19 @@
         new Example(
             '',
             dedent`
-                1.      Item 1
-                2.  Item 2
-
-                -   [ ] Item 1
-                - [x]    Item 2
-                `,
-            dedent`
-                1. Item 1
-                2. Item 2
-
-                - [ ] Item 1
-                - [x] Item 2
-                `,
+        1.      Item 1
+        2.  Item 2
+
+        -   [ ] Item 1
+        - [x]    Item 2
+        `,
+            dedent`
+        1. Item 1
+        2. Item 2
+
+        - [ ] Item 1
+        - [x] Item 2
+        `,
         ),
       ],
   ),
@@ -190,27 +189,27 @@
         new Example(
             'Adds a header with the date.',
             dedent`
-                # H1
-                `,
-            dedent`
-                ---
-                date created: Wednesday, January 1st 2020, 12:00:00 am
-                date updated: Wednesday, January 1st 2020, 12:00:00 am
-                ---
-                # H1
-                `,
+        # H1
+        `,
+            dedent`
+        ---
+        date created: Wednesday, January 1st 2020, 12:00:00 am
+        date updated: Wednesday, January 1st 2020, 12:00:00 am
+        ---
+        # H1
+        `,
         ),
         new Example(
             'dateCreated option is false',
             dedent`
-                # H1
-                `,
-            dedent`
-                ---
-                date updated: Wednesday, January 1st 2020, 12:00:00 am
-                ---
-                # H1
-                `,
+        # H1
+        `,
+            dedent`
+        ---
+        date updated: Wednesday, January 1st 2020, 12:00:00 am
+        ---
+        # H1
+        `,
             {dateCreated: 'false'},
         ),
       ],
@@ -232,17 +231,17 @@
         new Example(
             '',
             dedent`
-                ---
-
-                date: today
-
-                ---
-                `,
-            dedent`
-                ---
-                date: today
-                ---
-                `,
+        ---
+
+        date: today
+
+        ---
+        `,
+            dedent`
+        ---
+        date: today
+        ---
+        `,
         ),
       ],
   ),
@@ -274,19 +273,19 @@
         new Example(
             '',
             dedent`
-                # H1
-
-                ### H3
-
-                We skipped a 2nd level heading
-                `,
-            dedent`
-                # H1
-
-                ## H3
-
-                We skipped a 2nd level heading
-                `,
+        # H1
+
+        ### H3
+
+        We skipped a 2nd level heading
+        `,
+            dedent`
+        # H1
+
+        ## H3
+
+        We skipped a 2nd level heading
+        `,
         ),
       ],
   ),
@@ -300,16 +299,16 @@
         new Example(
             '',
             dedent`
-                Some text
-
-
-                Some more text
-                `,
-            dedent`
-                Some text
-
-                Some more text
-                `,
+        Some text
+
+
+        Some more text
+        `,
+            dedent`
+        Some text
+
+        Some more text
+        `,
         ),
       ],
   ),
@@ -332,11 +331,16 @@
           if (options['titleCase'] == 'true') {
             const headerWords = lines[i].match(/\S+/g);
             const ignore = ['a', 'an', 'the', 'and', 'or', 'but', 'for', 'nor', 'so', 'yet', 'at', 'by', 'in', 'of', 'on', 'to', 'up', 'as', 'is', 'if', 'it', 'for', 'to', 'with'];
-            for (let j = 0; j < headerWords.length; j++) {
-              const ignoreWord = ignore.includes(headerWords[j]) && j != 1; // ignore words that are not capitalized in titles except if they are the first word
+            for (let j = 1; j < headerWords.length; j++) {
               const isNotWord = headerWords[j].match(/[^A-Z^a-z]/); // ignore non-words
-              if (!ignoreWord && !isNotWord) {
-                headerWords[j] = headerWords[j].replace(/^./, (c) => c.toUpperCase());
+              if (isNotWord) {
+                continue;
+              }
+
+              headerWords[j] = headerWords[j].toLowerCase();
+              const ignoreWord = ignore.includes(headerWords[j]);
+              if (!ignoreWord || j == 1) { // ignore words that are not capitalized in titles except if they are the first word
+                headerWords[j] = headerWords[j][0].toUpperCase() + headerWords[j].slice(1);
               }
             }
 
@@ -353,38 +357,38 @@
         new Example(
             'The first letter of a heading should be capitalized',
             dedent`
-                # this is a heading 1
-                ## this is a heading 2
-                `,
-            dedent`
-                # This is a heading 1
-                ## This is a heading 2
-                `,
+        # this is a heading 1
+        ## this is a heading 2
+        `,
+            dedent`
+        # This is a heading 1
+        ## This is a heading 2
+        `,
         ),
         new Example(
             'With `titleCase=true`',
             dedent`
-                # this is a heading 1
-                ## this is a heading 2
-                ### a heading 3
-                `,
-            dedent`
-                # This is a Heading 1
-                ## This is a Heading 2
-                ### A Heading 3
-                `,
+        # this is a heading 1
+        ## THIS IS A HEADING 2
+        ### a heading 3
+        `,
+            dedent`
+        # This is a Heading 1
+        ## This is a Heading 2
+        ### A Heading 3
+        `,
             {titleCase: 'true'},
         ),
         new Example(
             'With `allCaps=true`',
             dedent`
-                # this is a heading 1
-                ## this is a heading 2
-                `,
-            dedent`
-                # THIS IS A HEADING 1
-                ## THIS IS A HEADING 2
-                `,
+        # this is a heading 1
+        ## this is a heading 2
+        `,
+            dedent`
+        # THIS IS A HEADING 1
+        ## THIS IS A HEADING 2
+        `,
             {allCaps: 'true'},
         ),
       ],
@@ -394,362 +398,6 @@
       ],
   ),
 ];
-=======
-	new Rule(
-		"Trailing spaces", 
-		"Removes extra spaces after every line.", 
-		(text: string) => {
-			return text.replace(/[ \t]+$/gm, "");
-		},
-		[
-			new Example(
-				"Removes trailing spaces and tabs",
-				dedent`
-				# H1   
-				line with trailing spaces and tabs    				`,
-				dedent`
-				# H1
-				line with trailing spaces and tabs`
-			),
-		]
-	),
-	new Rule(
-		"Heading blank lines",
-		"All headings have a blank line both before and after (except where the heading is at the beginning or end of the document).",
-		(text: string, options = {}) => {
-			options = Object.assign({"bottom": "true"}, options);
-
-			return ignoreCodeBlocks(text, (text) => {
-				if (options["bottom"] === "false") {
-					text = text.replace(/(^#+\s.*)\n+/gm, "$1\n");	// trim blank lines after headings
-					text = text.replace(/\n+(#+\s.*)/g, "\n\n$1");	// trim blank lines before headings
-				} else {
-					text = text.replace(/^(#+\s.*)/gm, "\n\n$1\n\n");	// add blank line before and after headings
-					text = text.replace(/\n+(#+\s.*)/g, "\n\n$1");	// trim blank lines before headings
-					text = text.replace(/(^#+\s.*)\n+/gm, "$1\n\n");	// trim blank lines after headings
-				}
-				text = text.replace(/^\n+(#+\s.*)/, "$1");	// remove blank lines before first heading
-				text = text.replace(/(#+\s.*)\n+$/, "$1");	// remove blank lines after last heading
-				return text;
-			});
-		},
-		[
-			new Example(
-				"Headings should be surrounded by blank lines",
-				dedent`
-				# H1
-				## H2
-
-
-				# H1
-				line
-				## H2
-
-				`,
-				dedent`
-				# H1
-				
-				## H2
-
-				# H1
-
-				line
-				
-				## H2
-				`
-			),
-			new Example(
-				"With `bottom=false`",
-				dedent`
-				# H1
-				line
-				## H2
-				# H1
-				line
-				`,
-				dedent`
-				# H1
-				line
-
-				## H2
-
-				# H1
-				line
-				`,
-				{bottom: "false"}
-			),
-		],
-		[
-			"bottom: Insert a blank line after headings, default=`true`"
-		]
-	),
-	new Rule(
-		`Space after list markers`,
-		'There should be a single space after list markers and checkboxes.',
-		(text: string) => {
-			// Space after marker
-			text = text.replace(/^(\s*\d+\.|[-+*])[^\S\r\n]+/gm, "$1 ");
-			// Space after checkbox
-			return text.replace(/^(\s*\d+\.|[-+*]\s+\[[ xX]\])[^\S\r\n]+/gm, "$1 ");
-		},
-		[
-			new Example(
-				"",
-				dedent`
-				1.      Item 1
-				2.  Item 2
-
-				-   [ ] Item 1
-				- [x]    Item 2
-				`,
-				dedent`
-				1. Item 1
-				2. Item 2
-
-				- [ ] Item 1
-				- [x] Item 2
-				`
-			),
-		]
-	),
-	new Rule(
-		"YAML Timestamp",
-		"Keep track of the date the file was last edited in the YAML front matter. ",
-		(text: string, options = {}) => {
-			options = Object.assign({
-				"format": "dddd, MMMM Do YYYY, h:mm:ss a",
-				"dateCreated": "true",
-				"dateUpdated": "true",
-			}, options);
-			
-			text = initYAML(text);
-			const formatted_date = moment().format(options["format"]);
-
-			if (options["dateCreated"] === "true" && !text.match(/\ndate created:.*\n/)) {
-				const yaml_end = text.indexOf("\n---");
-				text = insert(text, yaml_end, `\ndate created: ${formatted_date}`);	
-			}
-			if (options["dateUpdated"] === "true") {
-				text = text.replace(/\ndate updated:.*\n/, "\n");
-				const yaml_end = text.indexOf("\n---");
-				text = insert(text, yaml_end, `\ndate updated: ${formatted_date}`);	
-			}
-			return text;
-		},
-		[
-			new Example(
-				'Adds a header with the date.',
-				dedent`
-				# H1
-				`,
-				dedent`
-				---
-				date created: Wednesday, January 1st 2020, 12:00:00 am
-				date updated: Wednesday, January 1st 2020, 12:00:00 am
-				---
-				# H1
-				`
-			),
-			new Example(
-				'dateCreated option is false',
-				dedent`
-				# H1
-				`,
-				dedent`
-				---
-				date updated: Wednesday, January 1st 2020, 12:00:00 am
-				---
-				# H1
-				`,
-				{dateCreated: "false"}
-			),
-		],
-		[
-			'format: [date format](https://momentjs.com/docs/#/displaying/format/), default=`"dddd, MMMM Do YYYY, h:mm:ss a"`',
-			'dateCreated: Insert the current date if date created is not present, default=`true`',
-			'dateUpdated: Update the current date, default=`true`',
-		]
-	),
-	new Rule(
-		"Compact YAML",
-		'Removes leading and trailing blank lines in the YAML front matter.',
-		(text: string) => {
-			text = initYAML(text);
-			text = text.replace(/^---\n+/, "---\n");	
-			return text.replace(/\n+---/, "\n---");
-		},
-		[
-			new Example(
-				"",
-				dedent`
-				---
-
-				date: today
-
-				---
-				`,
-				dedent`
-				---
-				date: today
-				---
-				`
-			),
-		]
-	),
-	new Rule(
-		"Header Increment",
-		'Heading levels should only increment by one level at a time',
-		(text: string) => {
-			const lines = text.split("\n");
-			let lastLevel = 0;
-			for (let i = 0; i < lines.length; i++) {
-				const headerRegex = /^(\s*)(#+)(\s*)(.*)$/;
-				const match = lines[i].match(headerRegex);
-				if (!match) {
-					continue;
-				}
-				let level = match[2].length;
-				if (level == 0) {
-					continue;
-				}
-				if (level > lastLevel + 1) {
-					lines[i] = lines[i].replace(headerRegex, `$1${"#".repeat(lastLevel + 1)}$3$4`);
-					level = lastLevel + 1;
-				}
-				lastLevel = level;
-			}
-			return lines.join("\n");
-		},
-		[
-			new Example(
-				"",
-				dedent`
-				# H1
-
-				### H3
-
-				We skipped a 2nd level heading
-				`,
-				dedent`
-				# H1
-
-				## H3
-
-				We skipped a 2nd level heading
-				`
-			),
-		]
-	),
-	new Rule(
-		'Consecutive blank lines',
-		'There should be at most one consecutive blank line.',
-		(text: string) => {
-			return text.replace(/\n{2,}/g, "\n\n");
-		},
-		[
-			new Example(
-				"",
-				dedent`
-				Some text
-
-
-				Some more text
-				`,
-				dedent`
-				Some text
-
-				Some more text
-				`
-			),
-		]
-	),
-	new Rule(
-		"Capitalize Headings",
-		"Headings should be formatted with capitalization",
-		(text: string, options = {}) => {
-			options = Object.assign({
-				"titleCase": "false",
-				"allCaps": "false",
-			}, options);
-			
-			const lines = text.split("\n");
-			for (let i = 0; i < lines.length; i++) {
-				const headerRegex = /^(#*\s)\w.*/;
-				const match = lines[i].match(headerRegex); // match only headings
-				if (!match) {
-					continue;
-				}
-				if (options["titleCase"] == "true") {
-					const headerWords = lines[i].match(/\S+/g);
-					const ignore = ["a", "an", "the", "and", "or", "but", "for", "nor", "so", "yet", "at", "by", "in", "of", "on", "to", "up", "as", "is", "if", "it", "for", "to", "with"];
-					for (let j = 1; j < headerWords.length; j++) {
-						const isNotWord = headerWords[j].match(/[^A-Z^a-z]/); // ignore non-words
-						if (isNotWord) {
-							continue;
-						}
-
-						headerWords[j] = headerWords[j].toLowerCase();
-						const ignoreWord = ignore.includes(headerWords[j]); 
-						if (!ignoreWord || j == 1) { // ignore words that are not capitalized in titles except if they are the first word
-							headerWords[j] = headerWords[j][0].toUpperCase() + headerWords[j].slice(1);
-						}
-					}
-
-					lines[i] = lines[i].replace(headerRegex, `${headerWords.join(" ")}`);
-				} else if (options["allCaps"] == "true") {
-					lines[i] = lines[i].toUpperCase() // convert full heading to uppercase
-				} else {
-					lines[i] = lines[i].replace(/^#*\s([a-z])/, string => string.toUpperCase()) // capitalize first letter of heading
-				}
-			}
-			return lines.join("\n");
-		},
-		[
-			new Example(
-				"The first letter of a heading should be capitalized",
-				dedent`
-				# this is a heading 1
-				## this is a heading 2
-				`,
-				dedent`
-				# This is a heading 1
-				## This is a heading 2
-				`
-			),
-			new Example(
-				"With `titleCase=true`",
-				dedent`
-				# this is a heading 1
-				## THIS IS A HEADING 2
-				### a heading 3
-				`,
-				dedent`
-				# This is a Heading 1
-				## This is a Heading 2
-				### A Heading 3
-				`,
-				{titleCase: "true"}
-			),
-			new Example(
-				"With `allCaps=true`",
-				dedent`
-				# this is a heading 1
-				## this is a heading 2
-				`,
-				dedent`
-				# THIS IS A HEADING 1
-				## THIS IS A HEADING 2
-				`,
-				{allCaps: "true"}
-			),
-		],
-		[
-			"titleCase: Format headings with title case capitalization, default=`false`",
-			"allCaps: Format headings with all capitals, default= `false`"
-		]
-	),
-]; 
->>>>>>> 0ec1959d
 
 export const rulesDict = rules.reduce((dict, rule) => (dict[rule.alias()] = rule, dict), {} as Record<string, Rule>);
 
