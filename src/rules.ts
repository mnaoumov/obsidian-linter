--- conflicted
+++ resolved
@@ -11,13 +11,10 @@
   moveFootnotesToEnd,
   yamlRegex,
   escapeYamlString,
-<<<<<<< HEAD
-=======
   makeEmphasisOrBoldConsistent,
   addTwoSpacesAtEndOfLinesFollowedByAnotherLineOfTextContent,
   makeSureThereIsOnlyOneBlankLineBeforeAndAfterParagraphs,
   removeSpacesInLinkText,
->>>>>>> 494d1640
 } from './utils';
 import {
   Option,
