import dedent from 'ts-dedent';
import moment from 'moment';
import {rules, Rule, rulesDict, Example, getDisabledRules} from './rules';
import {escapeRegExp, yamlRegex} from './utils';

describe('Examples pass', () => {
  for (const rule of rules) {
    describe(rule.name, () => {
      test.each(rule.examples)('$description', (example: Example) => {
        const options = rule.getDefaultOptions();
        if (example.options) {
          Object.assign(options, example.options);
        }
        expect(rule.apply(example.before, options)).toBe(example.after);
      });
    });
  }
});

describe('Augmented examples pass', () => {
  for (const rule of rules) {
    describe(rule.name, () => {
      test.each(rule.examples)('$description', (example: Example) => {
        const options = rule.getDefaultOptions();
        if (example.options) {
          Object.assign(options, example.options);
        }

        // Add a YAML
        if (rule.type !== 'YAML' && !example.before.match(yamlRegex)) {
          const yaml = dedent`
            ---
            foo: bar
            ---\n\n`;

          const before = yaml + example.before;
          expect(rule.apply(before, options)).toMatch(new RegExp(`${escapeRegExp(yaml)}\n?${escapeRegExp(example.after)}`));
        }
      });
    });
  }
});

describe('Check missing fields', () => {
  test.each(rules)('$name', (rule: Rule) => {
    expect(rule.name).toBeTruthy();
    expect(rule.description).toBeTruthy();
    expect(rule.examples.length).toBeGreaterThan(0);
  });
});

describe('Rules tests', () => {
  describe('Heading blank lines', () => {
    it('Ignores codeblocks', () => {
      const before = dedent`
        ---
        front matter
        ---
        
        # H1
        \`\`\`
        # comment not header
        $$
        a = b
        $$
        \`\`\``;
      const after = dedent`
        ---
        front matter
        ---

        # H1

        \`\`\`
        # comment not header
        $$
        a = b
        $$
        \`\`\``;
      expect(rulesDict['heading-blank-lines'].apply(before)).toBe(after);
    });
    it('Ignores # not in headings', () => {
      const before = dedent`
        Not a header # .
        Line
        \`\`\`
        # comment not header
        a = b
        \`\`\`
        ~~~
        # comment not header
        ~~~
          # tabbed not header
            # space not header
        `;
      const after = dedent`
        Not a header # .
        Line
        \`\`\`
        # comment not header
        a = b
        \`\`\`
        ~~~
        # comment not header
        ~~~
          # tabbed not header
            # space not header
        `;
      expect(rulesDict['heading-blank-lines'].apply(before)).toBe(after);
    });
    it('Works normally', () => {
      const before = dedent`
        # H1
        ## H2
        Line
        ### H3
        `;
      const after = dedent`
        # H1

        ## H2

        Line
        
        ### H3
        `;
      expect(rulesDict['heading-blank-lines'].apply(before)).toBe(after);
    });
  });
  describe('List spaces', () => {
    it('Handles empty bullets', () => {
      const before = dedent`
        Line
        - 1
        - 
        Line
        `;
      const after = dedent`
        Line
        - 1
        - 
        Line
        `;
      expect(rulesDict['space-after-list-markers'].apply(before)).toBe(after);
    });
  });
  describe('Header Increment', () => {
    it('Handles large increments', () => {
      const before = dedent`
        # H1
        #### H4
        ####### H7
        `;
      const after = dedent`
        # H1
        ## H4
        ### H7
        `;
      expect(rulesDict['header-increment'].apply(before)).toBe(after);
    });
    it('Handles change from decrement to regular increment', () => {
      const before = dedent`
        # H1
        ##### H5
        ####### H7
        ###### H6
        ## H2
        `;
      const after = dedent`
        # H1
        ## H5
        ### H7
        ## H6
        ## H2
        `;
      expect(rulesDict['header-increment'].apply(before)).toBe(after);
    });
    it('Handles a variety of changes in header size', () => {
      const before = dedent`
        # H1
        ### H3
        #### H4
        ###### H6
        ## H2
        # H1
        ## H2
        ### H3
        #### H4
        ###### H6
        ##### H5
        ### H3
        `;
      const after = dedent`
        # H1
        ## H3
        ### H4
        #### H6
        ## H2
        # H1
        ## H2
        ### H3
        #### H4
        ##### H6
        ##### H5
        ### H3
        `;
      expect(rulesDict['header-increment'].apply(before)).toBe(after);
    });
  });
  describe('Capitalize Headings', () => {
    it('Ignores not words', () => {
      const before = dedent`
        # h1
        ## a c++ lan
        ## this is a sentence.
        ## I can't do this
        ## comma, comma, comma
        ## 1.1 the Header
        `;
      const after = dedent`
        # h1
        ## A c++ Lan
        ## This is a Sentence.
        ## I Can't Do This
        ## Comma, Comma, Comma
        ## 1.1 The Header
        `;
      const options = Object.assign({
        'Style': 'Title Case',
      }, rulesDict['capitalize-headings'].getDefaultOptions());
      expect(rulesDict['capitalize-headings'].apply(before, options)).toBe(after);
    });
    it('Ignores tags', () => {
      const before = dedent`
        #tag not line
        `;
      const after = dedent`
        #tag not line
        `;
      expect(rulesDict['capitalize-headings'].apply(before, {'Style': 'Title Case'})).toBe(after);
    });
    it('Can capitalize only first letter', () => {
      const before = dedent`
        # this Is A Heading
        `;
      const after = dedent`
        # This is a heading
        `;
      expect(rulesDict['capitalize-headings'].apply(before, {'Style': 'First letter'})).toBe(after);
    });
    it('Can capitalize only first letter that is a - Z', () => {
      const before = dedent`
        # 1. heading attempt
        # 1 John
        `;
      const after = dedent`
        # 1. Heading attempt
        # 1 John
        `;
      expect(rulesDict['capitalize-headings'].apply(before, {'Style': 'First letter'})).toBe(after);
    });
    it('Can capitalize to all caps', () => {
      const before = dedent`
        # this Is A Heading
        `;
      const after = dedent`
        # THIS IS A HEADING
        `;
      expect(rulesDict['capitalize-headings'].apply(before, {'Style': 'ALL CAPS'})).toBe(after);
    });
  });
  describe('File Name Heading', () => {
    it('Handles stray dashes', () => {
      const before = dedent`
      Text 1

      ---
      
      Text 2
        `;
      const after = dedent`
      # File Name
      Text 1
      
      ---
      
      Text 2
        `;
      expect(rulesDict['file-name-heading'].apply(before, {'metadata: file name': 'File Name'})).toBe(after);
    });
  });
});
describe('Paragraph blank lines', () => {
  it('Ignores codeblocks', () => {
    const before = dedent`
    ---
    front matter
    front matter
    ---

    Hello
    World
    \`\`\`python
    # comment not header
    a = b
    c = d
    \`\`\`
    `;
    const after = dedent`
    ---
    front matter
    front matter
    ---

    Hello

    World

    \`\`\`python
    # comment not header
    a = b
    c = d
    \`\`\`
    `;
    expect(rulesDict['paragraph-blank-lines'].apply(before)).toBe(after);
  });
  it('Handles lists', () => {
    const before = dedent`
    Hello
    World
    - 1
    \t- 2
        - 3
    `;
    const after = dedent`
    Hello

    World

    - 1
    \t- 2
        - 3
    `;
    expect(rulesDict['paragraph-blank-lines'].apply(before)).toBe(after);
  });
  // accounts for https://github.com/platers/obsidian-linter/issues/250
  it('Paragraphs that start with numbers are spaced out', () => {
    const before = dedent`
    # Hello world


    123 foo
    123 bar
    `;

    const after = dedent`
    # Hello world

    123 foo

    123 bar
    `;

    expect(rulesDict['paragraph-blank-lines'].apply(before)).toBe(after);
  });
  // accounts for https://github.com/platers/obsidian-linter/issues/250
  it('Paragraphs that start with foreign characters are spaced out', () => {
    const before = dedent`
    # Hello world


    测试 foo
    测试 bar
    `;

    const after = dedent`
    # Hello world

    测试 foo

    测试 bar
    `;

    expect(rulesDict['paragraph-blank-lines'].apply(before)).toBe(after);
  });
  // accounts for https://github.com/platers/obsidian-linter/issues/250
  it('Paragraphs that start with whitespace characters are spaced out', () => {
    const before = dedent`
    # Hello world

     foo
     bar
    `;

    const after = dedent`
    # Hello world

     foo

     bar
    `;

    expect(rulesDict['paragraph-blank-lines'].apply(before)).toBe(after);
  });
  it('Make sure blockquotes are not affected', () => {
    const before = dedent`
    # Hello world

    > blockquote
    > blockquote line 2
    `;

    const after = dedent`
    # Hello world

    > blockquote
    > blockquote line 2
    `;

    expect(rulesDict['paragraph-blank-lines'].apply(before)).toBe(after);
  });
  it('Make sure lists are not affected', () => {
    const before = dedent`
    # Hello world

    > blockquote
    > blockquote line 2
    `;

    const after = dedent`
    # Hello world

    > blockquote
    > blockquote line 2
    `;

    expect(rulesDict['paragraph-blank-lines'].apply(before)).toBe(after);
  });
  it('Make sure lines ending in a line break are not affected', () => {
    const before = dedent`
    # Hello world


    paragraph line 1 <br>
    paragraph line 2  
    paragraph line 3 <br/>
    paragraph final line


    `;

    const after = dedent`
    # Hello world

    paragraph line 1 <br>
    paragraph line 2  
    paragraph line 3 <br/>
    paragraph final line
    `;

    expect(rulesDict['paragraph-blank-lines'].apply(before)).toBe(after);
  });
});
describe('Consecutive blank lines', () => {
  it('Handles ignores code blocks', () => {
    const before = dedent`
      Line 1


      \`\`\`
      


      \`\`\`
      `;
    const after = dedent`
      Line 1

      \`\`\`



      \`\`\`
      `;
    expect(rulesDict['consecutive-blank-lines'].apply(before)).toBe(after);
  });
});
describe('Convert spaces to tabs', () => {
  it('Basic case', () => {
    const before = dedent`
      - Lorem ipsum dolor sit amet, consectetur adipiscing elit.
          - Vestibulum id tortor lobortis, tristique mi quis, pretium metus.
      - Nunc ut arcu fermentum enim auctor accumsan ut a risus.
              - Donec ut auctor dui.
      `;
    const after = dedent`
      - Lorem ipsum dolor sit amet, consectetur adipiscing elit.
      \t- Vestibulum id tortor lobortis, tristique mi quis, pretium metus.
      - Nunc ut arcu fermentum enim auctor accumsan ut a risus.
      \t\t- Donec ut auctor dui.
      `;
    expect(rulesDict['convert-spaces-to-tabs'].apply(before, {Tabsize: '4'})).toBe(after);
  });
});

describe('Trailing spaces', () => {
  it('One trailing space removed', () => {
    const before = dedent`
        # H1 
        line with one trailing spaces 
      `;
    const after = dedent`
        # H1
        line with one trailing spaces
      `;
    expect(rulesDict['trailing-spaces'].apply(before)).toBe(after);
  });
  it('Three trailing whitespaces removed', () => {
    const before = dedent`
        # H1   
        line with three trailing spaces   
      `;
    const after = dedent`
        # H1
        line with three trailing spaces
      `;
    expect(rulesDict['trailing-spaces'].apply(before)).toBe(after);
  });
  /* eslint-disable no-mixed-spaces-and-tabs, no-tabs */
  it('Tab-Space-Linebreak removed', () => {
    const before = dedent`
        # H1
        line with trailing tab and spaces    

      `;
    const after = dedent`
        # H1
        line with trailing tab and spaces
        
      `;
    expect(rulesDict['trailing-spaces'].apply(before, {'Style': 'Two Space Linebreak'})).toBe(after);
  });
  /* eslint-enable no-mixed-spaces-and-tabs, no-tabs */
  it('Two Space Linebreak not removed', () => {
    const before = dedent`
        # H1
        line with one trailing spaces  

      `;
    const after = dedent`
        # H1
        line with one trailing spaces  

      `;
    expect(rulesDict['trailing-spaces'].apply(before, {'Style': 'Two Space Linebreak'})).toBe(after);
  });
});

describe('Move Footnotes to the bottom', () => {
  it('Simple case', () => {
    const before = dedent`
    [^alpha]: bravo and charlie.

    Line
    `;
    const after = dedent`
    Line

    [^alpha]: bravo and charlie.
    `;
    expect(rulesDict['move-footnotes-to-the-bottom'].apply(before)).toBe(after);
  });
  it('Multiline footnotes', () => {
    const before = dedent`
    lora ipsala [^note] dolores.

    [^note]: This is not right

        - because the footnote takes more than one paragraph.
        - and linter does only move the first line.

        but not the rest of it

        it will mess up every multiline note instantly

    this is not cool
    `;
    const after = dedent`
    lora ipsala [^note] dolores.

    this is not cool

    [^note]: This is not right

        - because the footnote takes more than one paragraph.
        - and linter does only move the first line.

        but not the rest of it

        it will mess up every multiline note instantly
    `;
    expect(rulesDict['move-footnotes-to-the-bottom'].apply(before)).toBe(after);
  });
  it('Long Document with multiple consecutive footnotes', () => {
    const before = dedent`
   # Part 1
   Graece insolens eloquentiam te mea, te novum possit eam. In pri reque accumsan, quidam noster interpretaris in est.[^1] Sale populo petentium vel eu, eam in alii novum voluptatum, te lorem postulant has.[^2] . In pri reque accumsan, quidam noster interpretaris in est.[^3] Graece insolens eloquentiam te mea, te novum possit eam. In pri reque accumsan, quidam noster interpretaris in est.[^4] Sale populo petentium vel eu, eam in alii novum voluptatum, te lorem postulant has.[^5]

   [^1]: See @JIPPChristKingPaul2015, 50.
   [^2]: Jipp in -@JIPPChristKingPaul2015, 45, says, “Sale populo petentium vel eu, eam in alii novum voluptatum, te lorem postulant has”.
   [^3]: This is from Journal article --@gaventaLouisMartynGalatians2000, 99.
   [^4]: Lorem ipsum dolor sit amet, cibo eripuit consulatu at vim. No quando animal eam, ea timeam ancillae incorrupte usu. Graece insolens eloquentiam te mea, te novum possit eam. In pri reque accumsan, quidam noster interpretaris in es. See @WANRomansIntroductionStudy2021, 45.
   [^5]: See @johnsonTransformationMindMoral2003, 215.

   No hendrerit efficiendi eam. Vim ne ferri populo voluptatum, et usu laboramus scribentur, per illud inermis consetetur id.[^a]

   Eu graeco blandit instructior pro, ut vidisse mediocrem qui. Ex ferri melius evertitur qui. At nec eripuit legimus.[^b] Ut meis solum recusabo eos, usu in[^c] assueverit eloquentiam, has facilis scribentur ea. No hendrerit efficiendi eam. Vim ne ferri populo voluptatum, et usu laboramus scribentur, per illud inermis consetetur id.[^d]

   [^a]: Footnote 1.
   [^b]: Footnote 2.
   [^c]: Wright in -@wrightPaulFreshPerspective2005 says, “Modo omnes neglegentur cu vel.”
   [^d]: Abraham in -@abrahamPostcolonialTheologies2015, says, “Ei eos deleniti electram. Prima prompta partiendo ius ne.”

   # Part 3
   In has assum falli habemus, timeam apeirian forensibus nam no, mutat facer antiopam in pri. Mel et vocent scribentur.[^11]

   > In has assum falli habemus, timeam apeirian forensibus nam no, mutat facer antiopam in pri. Te sea stet deserunt, vel tritani eligendi platonem ut, sea ea fugit iriure. Usu at elaboraret scriptorem signiferumque, cetero reprimique est cu. Ei eos deleniti electram. Prima prompta partiendo ius ne. Modo omnes neglegentur cu vel, nisl illum vel ex. Mel et vocent scribentur.[^21]

   Prima prompta partiendo ius ne. Modo omnes neglegentur cu vel, nisl illum vel ex. Mel et vocent scribentur.[^31]

   Prima prompta partiendo ius ne. Modo omnes neglegentur cu vel, nisl illum vel ex. Mel et vocent scribentur.[^41]

   [^11]: See @JIPPMessianicTheologyNew2020
   [^21]: See @jippDivineVisitationsHospitality2013. Dunn in @dunnRomans181988, says, “Mel et vocent scribentur.”
   [^31]: Abraham in -@abrahamPostcolonialTheologies2015, says, “Ei eos deleniti electram. Prima prompta partiendo ius ne.”
   [^41]: Wright in -@wrightPaulFreshPerspective2005 says, “Modo omnes neglegentur cu vel.”
   `;
    const after = dedent`
   # Part 1
   Graece insolens eloquentiam te mea, te novum possit eam. In pri reque accumsan, quidam noster interpretaris in est.[^1] Sale populo petentium vel eu, eam in alii novum voluptatum, te lorem postulant has.[^2] . In pri reque accumsan, quidam noster interpretaris in est.[^3] Graece insolens eloquentiam te mea, te novum possit eam. In pri reque accumsan, quidam noster interpretaris in est.[^4] Sale populo petentium vel eu, eam in alii novum voluptatum, te lorem postulant has.[^5]

   No hendrerit efficiendi eam. Vim ne ferri populo voluptatum, et usu laboramus scribentur, per illud inermis consetetur id.[^a]

   Eu graeco blandit instructior pro, ut vidisse mediocrem qui. Ex ferri melius evertitur qui. At nec eripuit legimus.[^b] Ut meis solum recusabo eos, usu in[^c] assueverit eloquentiam, has facilis scribentur ea. No hendrerit efficiendi eam. Vim ne ferri populo voluptatum, et usu laboramus scribentur, per illud inermis consetetur id.[^d]

   # Part 3
   In has assum falli habemus, timeam apeirian forensibus nam no, mutat facer antiopam in pri. Mel et vocent scribentur.[^11]

   > In has assum falli habemus, timeam apeirian forensibus nam no, mutat facer antiopam in pri. Te sea stet deserunt, vel tritani eligendi platonem ut, sea ea fugit iriure. Usu at elaboraret scriptorem signiferumque, cetero reprimique est cu. Ei eos deleniti electram. Prima prompta partiendo ius ne. Modo omnes neglegentur cu vel, nisl illum vel ex. Mel et vocent scribentur.[^21]

   Prima prompta partiendo ius ne. Modo omnes neglegentur cu vel, nisl illum vel ex. Mel et vocent scribentur.[^31]

   Prima prompta partiendo ius ne. Modo omnes neglegentur cu vel, nisl illum vel ex. Mel et vocent scribentur.[^41]

   [^1]: See @JIPPChristKingPaul2015, 50.
   [^2]: Jipp in -@JIPPChristKingPaul2015, 45, says, “Sale populo petentium vel eu, eam in alii novum voluptatum, te lorem postulant has”.
   [^3]: This is from Journal article --@gaventaLouisMartynGalatians2000, 99.
   [^4]: Lorem ipsum dolor sit amet, cibo eripuit consulatu at vim. No quando animal eam, ea timeam ancillae incorrupte usu. Graece insolens eloquentiam te mea, te novum possit eam. In pri reque accumsan, quidam noster interpretaris in es. See @WANRomansIntroductionStudy2021, 45.
   [^5]: See @johnsonTransformationMindMoral2003, 215.
   [^a]: Footnote 1.
   [^b]: Footnote 2.
   [^c]: Wright in -@wrightPaulFreshPerspective2005 says, “Modo omnes neglegentur cu vel.”
   [^d]: Abraham in -@abrahamPostcolonialTheologies2015, says, “Ei eos deleniti electram. Prima prompta partiendo ius ne.”
   [^11]: See @JIPPMessianicTheologyNew2020
   [^21]: See @jippDivineVisitationsHospitality2013. Dunn in @dunnRomans181988, says, “Mel et vocent scribentur.”
   [^31]: Abraham in -@abrahamPostcolonialTheologies2015, says, “Ei eos deleniti electram. Prima prompta partiendo ius ne.”
   [^41]: Wright in -@wrightPaulFreshPerspective2005 says, “Modo omnes neglegentur cu vel.”
   `;
    expect(rulesDict['move-footnotes-to-the-bottom'].apply(before)).toBe(after);
  });
  it('Footnote already at the bottom does not add an extra newline', () => {
    const before = dedent`
    Line

    [^alpha]: bravo and charlie.
    `;
    const after = dedent`
    Line

    [^alpha]: bravo and charlie.
    `;
    expect(rulesDict['move-footnotes-to-the-bottom'].apply(before)).toBe(after);
  });
});
describe('yaml timestamp', () => {
  it('Doesn\'t add date created if already there', () => {
    const before = dedent`
    ---
    date created: 2019-01-01
    ---
    `;
    const after = dedent`
    ---
    date created: 2019-01-01
    ---
    `;
    expect(rulesDict['yaml-timestamp'].apply(before, {'Date Created': true, 'Date Created Key': 'date created', 'moment': moment})).toBe(after);
  });
  it('Respects created key', () => {
    const before = dedent`
    ---
    created: 2019-01-01
    ---
    `;
    const after = dedent`
    ---
    created: 2019-01-01
    ---
    `;
    expect(rulesDict['yaml-timestamp'].apply(before, {'Date Created': true, 'Date Created Key': 'created', 'moment': moment})).toBe(after);
  });
  it('Respects modified key when nothing has changed', () => {
    const before = dedent`
    ---
    modified: Wednesday, January 1st 2020, 12:00:00 am
    ---
    `;
    const after = dedent`
    ---
    modified: Wednesday, January 1st 2020, 12:00:00 am
    ---
    `;

    const options = {
      'Date Created': false,
      'Date Modified': true,
      'Date Modified Key': 'modified',
      'metadata: file modified time': '2020-01-01T00:00:00-00:00',
      'Current Time': moment('Thursday, January 2nd 2020, 12:00:00 am', 'dddd, MMMM Do YYYY, h:mm:ss a'),
      'Already Modified': false,
      'Format': 'dddd, MMMM Do YYYY, h:mm:ss a',
      'moment': moment,
    };
    expect(rulesDict['yaml-timestamp'].apply(before, options)).toBe(after);
  });
  it('Updates modified value when nothing has changed, but date modified is more than 5 seconds different than the file metadata', () => {
    const before = dedent`
    ---
    modified: Wednesday, January 1st 2020, 12:00:00 am
    ---
    `;
    const after = dedent`
    ---
    modified: Thursday, January 2nd 2020, 12:00:00 am
    ---
    `;

    const options = {
      'Date Created': false,
      'Date Modified': true,
      'Date Modified Key': 'modified',
      'metadata: file modified time': '2020-01-02T00:00:03-00:00',
      'Current Time': moment('Thursday, January 2nd 2020, 12:00:00 am', 'dddd, MMMM Do YYYY, h:mm:ss a'),
      'Format': 'dddd, MMMM Do YYYY, h:mm:ss a',
      'Already Modified': false,
      'moment': moment,
    };
    expect(rulesDict['yaml-timestamp'].apply(before, options)).toBe(after);
  });
  it('Updates modified value when format has changed', () => {
    const before = dedent`
    ---
    modified: Wednesday, January 1st 2020, 12:00:00 am
    ---
    `;
    const after = dedent`
    ---
    modified: Wednesday, January 1st 2020
    ---
    `;

    const options = {
      'Date Created': false,
      'Date Modified': true,
      'Date Modified Key': 'modified',
      'metadata: file modified time': '2020-01-01T00:00:00-00:00',
      'Current Time': moment('Wednesday, January 1st 2020, 12:00:00 am', 'dddd, MMMM Do YYYY, h:mm:ss a'),
      'Format': 'dddd, MMMM Do YYYY',
      'Already Modified': false,
      'moment': moment,
    };
    expect(rulesDict['yaml-timestamp'].apply(before, options)).toBe(after);
  });
  it('Updates modified key when something has changed outside of the YAML timestamp rule', () => {
    const before = dedent`
    ---
    modified: Wednesday, January 1st 2020, 12:00:00 am
    ---
    `;
    const after = dedent`
    ---
    modified: Saturday, February 1st 2020, 12:00:00 am
    ---
    `;

    const options = {
      'Date Created': false,
      'Date Modified': true,
      'Date Modified Key': 'modified',
      'metadata: file modified time': '2020-01-30T00:00:00-00:00',
      'Current Time': moment('Saturday, February 1st 2020, 12:00:00 am', 'dddd, MMMM Do YYYY, h:mm:ss a'),
      'Already Modified': true,
      'Format': 'dddd, MMMM Do YYYY, h:mm:ss a',
      'moment': moment,
    };
    expect(rulesDict['yaml-timestamp'].apply(before, options)).toBe(after);
  });
  it('Updates modified key when locale has changed', () => {
    const before = dedent`
    ---
    modified: Wednesday, January 1st 2020, 12:00:00 am
    ---
    `;
    const after = dedent`
    ---
    modified: samedi, février 1er 2020, 12:00:05 am
    ---
    `;

    moment.locale('fr');
    const options = {
      'Date Created': false,
      'Date Modified': true,
      'Date Modified Key': 'modified',
      'metadata: file modified time': '2020-02-01T00:00:00-00:00',
      'Current Time': moment('samedi, février 1er 2020, 12:00:05 am', 'dddd, MMMM Do YYYY, h:mm:ss a'),
      'Already Modified': false,
      'Format': 'dddd, MMMM Do YYYY, h:mm:ss a',
      'moment': moment,
    };
    expect(rulesDict['yaml-timestamp'].apply(before, options)).toBe(after);
    moment.locale('en');
  });
  it('Updates modified key when something has changed inside of the YAML timestamp rule', () => {
    const before = dedent`
    ---
    modified: Thursday, January 2nd 2020, 12:00:00 am
    ---
    `;
    const after = dedent`
    ---
    modified: Thursday, January 2nd 2020, 12:00:05 am
    created: Wednesday, January 1st 2020, 12:00:00 am
    ---
    `;

    const options = {
      'Date Created': true,
      'Date Modified': true,
      'Date Created Key': 'created',
      'Date Modified Key': 'modified',
      'metadata: file created time': '2020-01-01T00:00:00-00:00',
      'metadata: file modified time': '2020-01-02T00:00:00-00:00',
      'Current Time': moment('Thursday, January 2nd 2020, 12:00:05 am', 'dddd, MMMM Do YYYY, h:mm:ss a'),
      'Already Modified': false,
      'Format': 'dddd, MMMM Do YYYY, h:mm:ss a',
      'moment': moment,
    };
    expect(rulesDict['yaml-timestamp'].apply(before, options)).toBe(after);
  });
  it('Updates modified key when present, but lacks a value', () => {
    const before = dedent`
    ---
    tag: tag1
    modified: 
    location: "path"
    ---
    `;
    const after = dedent`
    ---
    tag: tag1
    modified: Saturday, February 1st 2020, 12:00:00 am
    location: "path"
    ---
    `;

    const options = {
      'Date Created': false,
      'Date Modified': true,
      'Date Modified Key': 'modified',
      'metadata: file modified time': '2020-01-30T00:00:00-00:00',
      'Already Modified': false,
      'Current Time': moment('Saturday, February 1st 2020, 12:00:00 am', 'dddd, MMMM Do YYYY, h:mm:ss a'),
      'Format': 'dddd, MMMM Do YYYY, h:mm:ss a',
      'moment': moment,
    };
    expect(rulesDict['yaml-timestamp'].apply(before, options)).toBe(after);
  });
  it('Updates created key when present, but lacks a value', () => {
    const before = dedent`
    ---
    tag: tag1
    created: 
    location: "path"
    ---
    `;
    const after = dedent`
    ---
    tag: tag1
    created: Saturday, February 1st 2020, 12:00:00 am
    location: "path"
    ---
    `;

    const options = {
      'Date Created': true,
      'Date Modified': false,
      'Date Created Key': 'created',
      'metadata: file created time': '2020-02-01T00:00:00-00:00',
      'Already Modified': false,
      'Format': 'dddd, MMMM Do YYYY, h:mm:ss a',
      'moment': moment,
    };
    expect(rulesDict['yaml-timestamp'].apply(before, options)).toBe(after);
  });
  it('Updates created value when format has changed', () => {
    const before = dedent`
    ---
    tag: tag1
    created: Saturday, February 1st 2020, 12:00:00 am
    location: "path"
    ---
    `;
    const after = dedent`
    ---
    tag: tag1
    created: Saturday, February 1st 2020
    location: "path"
    ---
    `;

    const options = {
      'Date Created': true,
      'Date Modified': false,
      'Date Created Key': 'created',
      'metadata: file created time': '2020-02-01T00:00:00-00:00',
      'Format': 'dddd, MMMM Do YYYY',
      'Already Modified': false,
      'moment': moment,
    };
    expect(rulesDict['yaml-timestamp'].apply(before, options)).toBe(after);
  });
  it('Updates created value when locale has changed', () => {
    const before = dedent`
    ---
    tag: tag1
    created: Saturday, February 1st 2020, 12:00:00 am
    location: "path"
    ---
    `;
    const after = dedent`
    ---
    tag: tag1
    created: samedi, février 1er 2020, 12:00:00 am
    location: "path"
    ---
    `;

    moment.locale('fr');
    const options = {
      'Date Created': true,
      'Date Modified': false,
      'Date Created Key': 'created',
      'metadata: file created time': '2020-02-01T00:00:00-00:00',
      'Format': 'dddd, MMMM Do YYYY, h:mm:ss a',
      'Already Modified': false,
      'moment': moment,
    };
    expect(rulesDict['yaml-timestamp'].apply(before, options)).toBe(after);
    moment.locale('en');
  });
  it('Updates modified value when format has changed causing created value updated', () => {
    const before = dedent`
    ---
    tag: tag1
    modified: Saturday, February 1st 2020, 12:00:00 am
    created: Wednesday, January 1st 2020
    location: "path"
    ---
    `;
    const after = dedent`
    ---
    tag: tag1
    modified: Tuesday, February 4th 2020, 6:00:00 pm
    created: Wednesday, January 1st 2020, 12:00:00 am
    location: "path"
    ---
    `;

    const options = {
      'Date Created': true,
      'Date Modified': true,
      'Date Modified Key': 'modified',
      'Date Created Key': 'created',
      'metadata: file created time': '2020-01-01T00:00:00-00:00',
      'metadata: file modified time': '2020-02-02T00:00:00-00:00',
      'Current Time': moment('Tuesday, February 4th 2020, 6:00:00 pm', 'dddd, MMMM Do YYYY, h:mm:ss a'),
      'Format': 'dddd, MMMM Do YYYY, h:mm:ss a',
      'Already Modified': false,
      'moment': moment,
    };
    expect(rulesDict['yaml-timestamp'].apply(before, options)).toBe(after);
  });
});
describe('Insert yaml attributes', () => {
  it('Inits yaml if it does not exist', () => {
    const before = dedent`
    `;
    const after = dedent`
    ---
    tags:
    ---
    
    `;
    expect(rulesDict['insert-yaml-attributes'].apply(before, {'Text to insert': 'tags:'})).toBe(after);
  });
  // accounts for https://github.com/platers/obsidian-linter/issues/176
  it('Inits yaml when the file has --- in it and no frontmatter', () => {
    const before = dedent`
    # Heading
    Text

    # Heading
    - Text
     - Text
    ---

    `;
    const after = dedent`
    ---
    tags:
    ---
    # Heading
    Text

    # Heading
    - Text
     - Text
    ---

    `;
    expect(rulesDict['insert-yaml-attributes'].apply(before, {'Text to insert': 'tags:'})).toBe(after);
  });
  // accounts for https://github.com/platers/obsidian-linter/issues/157
  it('When a file has tabs at the start of a line in the frontmatter, the yaml insertion still works leaving other tabs as they were', () => {
    const before = dedent`
    ---
    title: this title\thas a tab
    tags:
    \t- test1
    \t- test2
    ---
    `;
    const after = dedent`
    ---
    blob:
    title: this title\thas a tab
    tags:
    \t- test1
    \t- test2
    ---
    `;
    expect(rulesDict['insert-yaml-attributes'].apply(before, {'Text to insert': 'blob:'})).toBe(after);
  });
});

describe('Disabled rules parsing', () => {
  it('No YAML', () => {
    const text = dedent`
      Text
      `;
    expect(getDisabledRules(text)).toEqual([]);
  });
  it('No ignored rules', () => {
    const text = dedent`
      ---
      ---
      Text
      `;
    expect(getDisabledRules(text)).toEqual([]);
  });
  it('Ignore one rule', () => {
    const text = dedent`
      ---
      disabled rules: [ yaml-timestamp ]
      ---
      Text
      `;
    expect(getDisabledRules(text)).toEqual(['yaml-timestamp']);
  });
  it('Ignore some rules', () => {
    const text = dedent`
      ---
      random-rule: true
      disabled rules: [ yaml-timestamp, capitalize-headings ]
      ---
      Text
      `;
    expect(getDisabledRules(text)).toEqual(['yaml-timestamp', 'capitalize-headings']);
  });
  it('Ignored no rules', () => {
    const text = dedent`
      ---
      disabled rules:
      ---
      Text
      `;
    expect(getDisabledRules(text)).toEqual([]);
  });
  it('Ignored all rules', () => {
    const text = dedent`
      ---
      disabled rules: all
      ---
      Text
      `;
    expect(getDisabledRules(text)).toEqual(rules.map((r) => r.alias()));
  });
  it('Works with misformatted yamls', () => {
    const text = dedent`
      ---
      tfratfrat

      
      ---
      `;
    expect(getDisabledRules(text)).toEqual([]);
  });
});

describe('YAML Title', () => {
  it('Keeps unescaped title if possible', () => {
    const before = dedent`
    # Hello world
    `;

    const after = dedent`
    ---
    title: Hello world
    ---
    # Hello world
    `;

    expect(rulesDict['yaml-title'].apply(before, {'Title Key': 'title'})).toBe(after);
  });

  it('Escapes title if it contains colon', () => {
    const before = dedent`
    # Hello: world
    `;

    const after = dedent`
    ---
    title: 'Hello: world'
    ---
    # Hello: world
    `;

    expect(rulesDict['yaml-title'].apply(before, {'Title Key': 'title'})).toBe(after);
  });

  it('Escapes title if it starts with single quote', () => {
    const before = dedent`
    # 'Hello world
    `;

    const after = dedent`
    ---
    title: '''Hello world'
    ---
    # 'Hello world
    `;

    expect(rulesDict['yaml-title'].apply(before, {'Title Key': 'title'})).toBe(after);
  });

  it('Escapes title if it starts with double quote', () => {
    const before = dedent`
    # "Hello world
    `;

    const after = dedent`
    ---
    title: '"Hello world'
    ---
    # "Hello world
    `;

    expect(rulesDict['yaml-title'].apply(before, {'Title Key': 'title'})).toBe(after);
  });

  it('Does not insert line breaks for long title', () => {
    const before = dedent`
    # Very long title 1234567890123456789012345678901234567890123456789012345678901234567890123456789012345678901234567890
    `;

    const after = dedent`
    ---
    title: Very long title 1234567890123456789012345678901234567890123456789012345678901234567890123456789012345678901234567890
    ---
    # Very long title 1234567890123456789012345678901234567890123456789012345678901234567890123456789012345678901234567890
    `;

    expect(rulesDict['yaml-title'].apply(before, {'Title Key': 'title'})).toBe(after);
  });
<<<<<<< HEAD
=======
});

describe('Links', () => {
  it('Regular link with spaces stays the same', () => {
    const before = dedent`
    # Hello world

    [This has  spaces in it](File with  spaces.md)
    `;

    const after = dedent`
    # Hello world

    [This has  spaces in it](File with  spaces.md)
    `;

    expect(rulesDict['trailing-spaces'].apply(before)).toBe(after);
  });
  it('Image link with spaces stays the same', () => {
    const before = dedent`
    # Hello world

    ![This has  spaces in it](File with  spaces.png)
    `;

    const after = dedent`
    # Hello world

    ![This has  spaces in it](File with  spaces.png)
    `;

    expect(rulesDict['trailing-spaces'].apply(before)).toBe(after);
  });
  it('Wiki link with spaces stays the same', () => {
    const before = dedent`
    # Hello world

    [[File with  spaces]]
    `;

    const after = dedent`
    # Hello world

    [[File with  spaces]]
    `;

    expect(rulesDict['trailing-spaces'].apply(before)).toBe(after);
  });
  it('Link in heading is still present with first letter capitalization rules on', () => {
    const before = dedent`
    # Heading [[docker]]
    # Heading [docker](docker)
    # Heading ![docker](docker)
    `;

    const after = dedent`
    # Heading [[docker]]
    # Heading [docker](docker)
    # Heading ![docker](docker)
    `;

    expect(rulesDict['capitalize-headings'].apply(before, {'Style': 'First letter'})).toBe(after);
  });
  // accounts for https://github.com/platers/obsidian-linter/issues/236
  it('Link after checkbox is not affected by removing whitespace in links', () => {
    const before = dedent`
    - [ ] [Link text](path/fileName.md)
    - [ ] [[fileName]]
    `;

    const after = dedent`
    - [ ] [Link text](path/fileName.md)
    - [ ] [[fileName]]
    `;

    expect(rulesDict['remove-link-spacing'].apply(before)).toBe(after);
  });
});

describe('Remove Multiple Spaces', () => {
  it('Make sure spaces at the end of the line are ignored', () => {
    const before = dedent`
    # Hello world

    Paragraph contents are here  
    Second paragraph contents here  
    `;

    const after = dedent`
    # Hello world

    Paragraph contents are here  
    Second paragraph contents here  
    `;

    expect(rulesDict['remove-multiple-spaces'].apply(before)).toBe(after);
  });
  it('Make sure spaces at the start of the line are ignored', () => {
    const before = '  Paragraph contents are here\n  Second paragraph here...';

    const after = '  Paragraph contents are here\n  Second paragraph here...';

    expect(rulesDict['remove-multiple-spaces'].apply(before)).toBe(after);
  });
  it('Make sure non-letter followed or preceeded by 2 spaces has them cut down to 1 space', () => {
    const before = dedent`
    # Hello world

    Paragraph contents  (something). Something else  .
    `;

    const after = dedent`
    # Hello world

    Paragraph contents (something). Something else .
    `;

    expect(rulesDict['remove-multiple-spaces'].apply(before)).toBe(after);
  });
  it('Links followed by parentheses do not prevent other removal of multiple spaces in a row', () => {
    const before = dedent`
    [Link text](path/fileName.md) (2 spaces in between  text)
    `;

    const after = dedent`
    [Link text](path/fileName.md) (2 spaces in between text)
    `;

    expect(rulesDict['remove-multiple-spaces'].apply(before)).toBe(after);
  });
});

describe('Remove Hyphenated Line Breaks', () => {
  // accounts for https://github.com/platers/obsidian-linter/issues/241
  it('Make sure text ending in a hyphen followed by a link does not trigger the hyphenated line break rule', () => {
    const before = dedent`
    # Hello world

    Paragraph contents are here- [link text](pathToFile/file.md)
    Paragraph contents are here- [[file]]
    `;

    const after = dedent`
    # Hello world

    Paragraph contents are here- [link text](pathToFile/file.md)
    Paragraph contents are here- [[file]]
    `;

    expect(rulesDict['remove-hyphenated-line-breaks'].apply(before)).toBe(after);
  });
>>>>>>> 494d1640
});<|MERGE_RESOLUTION|>--- conflicted
+++ resolved
@@ -1203,8 +1203,6 @@
 
     expect(rulesDict['yaml-title'].apply(before, {'Title Key': 'title'})).toBe(after);
   });
-<<<<<<< HEAD
-=======
 });
 
 describe('Links', () => {
@@ -1356,5 +1354,4 @@
 
     expect(rulesDict['remove-hyphenated-line-breaks'].apply(before)).toBe(after);
   });
->>>>>>> 494d1640
 });