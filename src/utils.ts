--- conflicted
+++ resolved
@@ -491,9 +491,5 @@
 }
 
 export function escapeYamlString(str: string): string {
-<<<<<<< HEAD
-  return dump(str, { lineWidth: -1 }).slice(0, -1);
-=======
   return dump(str, {lineWidth: -1}).slice(0, -1);
->>>>>>> 494d1640
 }